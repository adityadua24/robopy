--- conflicted
+++ resolved
@@ -9,25 +9,18 @@
 from . import check_args
 from .super_pose import SuperPose
 from . import transforms
-<<<<<<< HEAD
-from .quaternion import Quaternion, UnitQuaternion
-import vtk
-from . import graphics
-from .graphics import VtkPipeline
+
 try:
     from geometry_msgs.msg import Pose
     from geometry_msgs.msg import Pose2D
     ROS_INSTALLED = True
 except ImportError:
     ROS_INSTALLED = False
-=======
 
 ###import vtk
 ###from . import graphics
 ###from .graphics import VtkPipeline
 from . import graphics
->>>>>>> 52e91066
-
 
 # TODO Implement argument checking for all poses
 # -----------------------------------------------------------------------------------------
@@ -256,7 +249,9 @@
 
         pipeline.add_actor(axis_x_y)
         pipeline.render()
-<<<<<<< HEAD
+    ### moved to graphics_vtk module
+    '''
+
 
     def ros_msg(self):
         if not ROS_INSTALLED:
@@ -266,10 +261,6 @@
         msg.theta = self.angle
         return msg
 
-=======
-    ### moved to graphics_vtk module
-    '''
->>>>>>> 52e91066
 
 # ---------------------------------------------------------------------------------
 class SE2(SO2):
